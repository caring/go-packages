package pagination

import (
	"encoding/base64"
	"errors"
	"fmt"
)

// Pager represents params from list request
type Pager struct {
	// Store the decoded cursor within the service, encode/decode it as it passes through the API
	DecCursor         string
	Limit             int64
	ForwardPagination bool
}

// NewPager creates Pager object from proto struct
func NewPager(pr *PaginationRequest) (*Pager, error) {
	after := pr.GetAfter()
	before := pr.GetBefore()

	if len(after) > 0 && len(before) > 0 {
		return nil, errors.New("invalid pagination request. you may only use one of after or before")
	}

	first := pr.GetFirst()
	last := pr.GetLast()

	if first < 0 || last < 0 {
		return nil, errors.New("invalid pagination request. first and last must be a positive number")
	}

	var (
		cursor  string
		limit   int64
		forward bool
		err     error
	)
	// There are 3 cases to account for. Forward params given, backward params given
	// and no params given. No params given defaults to forward pagination with no cursor
	if len(after) > 0 {
		cursor = after
		limit = first
		forward = true
	} else if len(before) > 0 {
		cursor = before
		limit = last
		forward = false
	} else {
		cursor = after
		limit = first
		forward = true
	}
	cursor, err = DecodeCursor(cursor)
	if err != nil {
		return nil, err
	}
	return &Pager{
		DecCursor:         cursor,
		Limit:             limit,
		ForwardPagination: forward,
	}, nil
}

<<<<<<< HEAD
// in case we want to attach this to another proto and have initialized it here
func (pi *PageInfo) EncodeForProto() *PageInfo {
	// don't double encode
	_, err := DecodeCursor(pi.StartCursor)
	if err != nil {
		pi.StartCursor = EncodeCursor(pi.StartCursor)
	}
	_, err = DecodeCursor(pi.EndCursor)
	if err != nil {
		pi.EndCursor = EncodeCursor(pi.EndCursor)
	}
}

=======
>>>>>>> b0f1499c
// NewPageInfo creates PageInfo object
func NewPageInfo(hasNextPage bool, hasPrevPage bool, firstCursor string, lastCursor string) *PageInfo {
	return &PageInfo{
		StartCursor:     firstCursor,
		EndCursor:       lastCursor,
		HasNextPage:     hasNextPage,
		HasPreviousPage: hasPrevPage,
	}
}

// in case we want to attach this to another proto and have initialized it here
func (pi *PageInfo) EncodeForProto() *PageInfo {
	// don't double encode
	_, err := DecodeCursor(pi.StartCursor)
	if err != nil {
		pi.StartCursor = EncodeCursor(pi.StartCursor)
	}
	_, err := DecodeCursor(pi.EndCursor)
	if err != nil {
		pi.EndCursor = EncodeCursor(pi.EndCursor)
	}

	return pi
}

// DecodeCursor decodes base64 cursor
func DecodeCursor(c string) (string, error) {
	decoded, err := base64.StdEncoding.DecodeString(c)
	if err != nil {
		return "", errors.New("Decode error: " + err.Error() + " for base64 cursor " + fmt.Sprint(c))
	}
	return string(decoded), nil
}

// EncodeCursor base64 encodes the given string
func EncodeCursor(s string) string {
	return base64.StdEncoding.EncodeToString([]byte(s))
}<|MERGE_RESOLUTION|>--- conflicted
+++ resolved
@@ -62,22 +62,6 @@
 	}, nil
 }
 
-<<<<<<< HEAD
-// in case we want to attach this to another proto and have initialized it here
-func (pi *PageInfo) EncodeForProto() *PageInfo {
-	// don't double encode
-	_, err := DecodeCursor(pi.StartCursor)
-	if err != nil {
-		pi.StartCursor = EncodeCursor(pi.StartCursor)
-	}
-	_, err = DecodeCursor(pi.EndCursor)
-	if err != nil {
-		pi.EndCursor = EncodeCursor(pi.EndCursor)
-	}
-}
-
-=======
->>>>>>> b0f1499c
 // NewPageInfo creates PageInfo object
 func NewPageInfo(hasNextPage bool, hasPrevPage bool, firstCursor string, lastCursor string) *PageInfo {
 	return &PageInfo{
@@ -95,7 +79,7 @@
 	if err != nil {
 		pi.StartCursor = EncodeCursor(pi.StartCursor)
 	}
-	_, err := DecodeCursor(pi.EndCursor)
+	_, err = DecodeCursor(pi.EndCursor)
 	if err != nil {
 		pi.EndCursor = EncodeCursor(pi.EndCursor)
 	}
